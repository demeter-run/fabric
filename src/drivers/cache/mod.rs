--- conflicted
+++ resolved
@@ -59,13 +59,11 @@
                     Event::ResourceDeleted(evt) => {
                         resource::cache::delete(resource_cache.clone(), evt.clone()).await
                     }
-<<<<<<< HEAD
                     Event::UsageCreated(evt) => {
                         usage::cache::create(usage_cache.clone(), evt.clone()).await
-=======
+                    }
                     Event::ResourceUpdated(evt) => {
                         resource::cache::update(resource_cache.clone(), evt.clone()).await
->>>>>>> 88463cfb
                     }
                 };
 
